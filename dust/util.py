import numpy as np

def interp_model2comet(wave_comet, wave_model, fluxd_model):
    """Interpolate the model spectrum to the same wavelength grid as the comet
    spectrum.

    Parameters
    ----------
    wave_comet : array
            Wavelength grid of the comet spectrum.
    wave_model : array
            Wavelength grid of the model spectrum.
    fluxd_model : array
            Model spectrum

    Returns
    -------
    fluxd_model_interp : array
            The model spectrum interpolated on the wavelength grid of the comet
            spectrum.

    """

    from scipy import interpolate
    
    tck = interpolate.splrep(wave_model, fluxd_model, s=0)
    
    fluxd_model_interp = interpolate.splev(wave_comet, tck, der=0)
    
    return fluxd_model_interp
        

def bbody(wave,temp):
    """Compute the Planck funcion in W cm^-2 micron^-1 st^-1

    Parameters
    ----------
    wave : array or quantity
      A linear array of wavelength values in microns
    temp : float or array
      A temperature in Kelvin

    Return
    ------
    bbflux : ndarray
      Planck function values in W cm^-2 micron^-1 st^-1

    """
    bbflux = wave*0.

    c1 = 1.1910428681415875e8	            # W m^-2 micron^-1 st^-1
    c2 = 14387.7695998
    val = c2/wave/temp
    good = np.where(val < 88)               # avoid floating underflow
    bbflux[good] = c1/(wave[good]**5 * (np.exp(val[good])-1.))
    bbflux = bbflux * 1e-4                  # W cm^-2 micron^-1 st^-1

<<<<<<< HEAD
    return bbflux 
=======
    if sigmaT is not None:
        bberr = wave*0.
        # Partial derivative of Planck Function w.r.t. T.  Scaled and in units of W cm^-2 micron^-1
        bberr[good] = (S * 1e-4) * c1 * c2/(wave[good]**6 * temp**2 * (np.exp(val[good])-1.)**2) * np.exp(val[good])
        # First quadrature term
        err1 = bberr * sigmaT
    else:
        err1 = 0.

    if sigmaS is not None:
        # Partial derivative of Planck Function w.r.t. S is "bbflux" in units of W cm^-2 micron^-1
        # Second quadrature term
        err2 = bbflux*sigmaS
    else:
        err2 = 0.

    # Compute final error by adding in quadrature.
    error = np.sqrt(err1**2 + err2**2)

def avint(x, y, xlim):
    """Integrate tabulated function with arbitrarily-spaced abscissas.

    Trapezoial rule is used when there are only two function values,
    otherwise, the method requires at least three values within the
    range `xlim`.

    Paramters
    ---------
    x : array
      The abscissas, must be in increasing order, and must have length
      2 or more.
    y : array
      The function values at each `x`.
    xlim : float
      The integration limits, must be within the closed interval
      `x[0]` to `x[1]`.

    Returns
    -------
    z : float
      The estimated integral.

    Notes
    -----
    From the SLATEC Common Mathematical Library:

    Original program from *Numerical Integration* by Davis & Rabinowitz
    Adaptation and modifications by Rondall E Jones.

    References: R. E. Jones, Approximate integrator of functions C
    tabulated at arbitrarily spaced abscissas, C Report SC-M-69-335,
    Sandia Laboratories, 1969.

    """

    x = np.array(x)
    y = np.array(y)
    xlim = np.array(xlim)

    assert len(x) >= 2
    assert all(np.diff(x) > 0), "Abscissas must be strictly increasing."
    assert len(x) == len(y)
    assert (x[0] <= xlim[0]) and (xlim[0] <= x[1])
    assert (x[0] <= xlim[1]) and (xlim[1] <= x[1])

    z = 0  # the result    

    if xlim[0] == xlim[1]:
        return z

    if len(x) == 2:
        # trapezoidal rule
        slope = (y[1] - y[0]) / (x[1] - x[0])
        fl = y[0] + slope * (min(xlim) - x[0])
        fr = y[1] + slope * (max(xlim) - x[1])
        z = 0.5 * (fl + fr) * (max(xlim) - min(xlim))
    else:
        # overlapping parabolas
        assert x[-2] >= min(xlim), "Less than three function values between the limits of integration."
        assert x[2] <= max(xlim), "Less than three function values between the limits of integration."

        left = np.flatnonzero(x >= min(xlim))[-1]
        right = np.flatnonzero(x <= min(xlim))[0]
        assert (right - left) >= 2, "Less than three function values between the limits of integration."

        istart = left
        if left == 0:
            istart += 1

        istop = right
        if right == len(x):
            istop -= 1

        sum = 0
        syl = min(xlim)
        syl2 = syl**2
        syl3 = syl**3

        for i in range(istart, istop + 1):
            x1 = x[i - 1]
            x2 = x[i]
            x3 = x[i + 1]

            x12 = x1 - x2
            x13 = x1 - x2
            x23 = x2 - x3

            term1 = y[i - 1] / (x12 * x13)
            term2 = -y[i] / (x12 * x23)
            term3 = y[i + 1] / (x13 * x23)

            A = term1 + term2 + term3
            B = -(x2 + x3) * term1 - (x1 + x3) * term2 - (x1 + x2) * term3
            C = x2 * x3 * term1 + x1 * x3 * term2 + x1 * x2 * term3

            if i == istart:
                CA = A
                CB = B
                CC = C

            CA = 0.5 * (A + CA)
            CB = 0.5 * (B + CB)
            CC = 0.5 * (C + CC)

            syu = x2
            syu2 = x2**2
            syu3 = x2**3
            sum += (CA * (syu3 - syl3) / 3
                    + CB * 0.5 * (syu2 - syl2)
                    + CC * (syu - syl))

            CA = A
            CB = B
            CC = C
            
            syl = syu
            syl2 = syu2
            syl3 = syu3

        syu = max(xlim)
        z = (sum
             + CA * (syu**3 - syl3) / 3
             + CB * 0.5 * (syu**2 - syl2)
             + CC * (syu - syl))
        
    if xlim[1] < xlim[0]:
        # the integration is backwards, which is OK
        return -z
    else:
        return z
>>>>>>> d8e43b16
<|MERGE_RESOLUTION|>--- conflicted
+++ resolved
@@ -55,27 +55,7 @@
     bbflux[good] = c1/(wave[good]**5 * (np.exp(val[good])-1.))
     bbflux = bbflux * 1e-4                  # W cm^-2 micron^-1 st^-1
 
-<<<<<<< HEAD
     return bbflux 
-=======
-    if sigmaT is not None:
-        bberr = wave*0.
-        # Partial derivative of Planck Function w.r.t. T.  Scaled and in units of W cm^-2 micron^-1
-        bberr[good] = (S * 1e-4) * c1 * c2/(wave[good]**6 * temp**2 * (np.exp(val[good])-1.)**2) * np.exp(val[good])
-        # First quadrature term
-        err1 = bberr * sigmaT
-    else:
-        err1 = 0.
-
-    if sigmaS is not None:
-        # Partial derivative of Planck Function w.r.t. S is "bbflux" in units of W cm^-2 micron^-1
-        # Second quadrature term
-        err2 = bbflux*sigmaS
-    else:
-        err2 = 0.
-
-    # Compute final error by adding in quadrature.
-    error = np.sqrt(err1**2 + err2**2)
 
 def avint(x, y, xlim):
     """Integrate tabulated function with arbitrarily-spaced abscissas.
@@ -207,5 +187,4 @@
         # the integration is backwards, which is OK
         return -z
     else:
-        return z
->>>>>>> d8e43b16
+        return z